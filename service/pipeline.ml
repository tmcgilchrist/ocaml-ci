--- conflicted
+++ resolved
@@ -62,10 +62,6 @@
   | Error (`Msg m) ->
      Github.Api.CheckRunStatus.v ~url (`Completed (`Failure m)) ~summary
 
-<<<<<<< HEAD
-
-=======
->>>>>>> 1aaa9e5c
 let set_active_installations installations =
   let+ installations = installations in
   installations
@@ -85,15 +81,9 @@
 let set_active_refs ~repo xs =
   let+ repo = repo
   and+ xs = xs in
-<<<<<<< HEAD
   let repo = Github.Api.Repo.id repo in
   let repo' = {Repo_id.owner = repo.owner; name = repo.name} in
   Index.set_active_refs ~repo:repo' (
-=======
-  let github_repo = Github.Api.Repo.id repo in
-  let repo = { Repo_id.owner = github_repo.owner; name = github_repo.name } in
-  Index.set_active_refs ~repo (
->>>>>>> 1aaa9e5c
     xs |> List.fold_left (fun acc x ->
         let commit = Github.Api.Commit.id x in
         let gref = Git.Commit_id.gref commit in

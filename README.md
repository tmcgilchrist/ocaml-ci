# OCaml-CI

[![OCaml-CI Build Status](https://img.shields.io/endpoint?url=https%3A%2F%2Fci.ocamllabs.io%2Fbadge%2Focurrent%2Focaml-ci%2Fmaster&logo=ocaml)](https://ci.ocamllabs.io/github/ocurrent/ocaml-ci)

This is an [OCurrent][] pipeline that provides CI for OCaml projects hosted on GitHub.
It uses metadata from the project’s opam and dune files to work out what to build,
and uses caching to make builds fast. It automatically tests projects against
multiple OCaml versions and OS platforms.

The pipeline is defined in [pipeline.ml][]. It:

1. Gets the list of installations of its GitHub app.
2. For each installation, gets the list of repositories to check.
3. For each repository, gets the branches and PRs to check.
4. For each target, it fetches the head commit, generates a Dockerfile and builds it.

The generated Dockerfile first adds all the `*.opam` files found in the project,
then uses `opam` to install all the dependencies, then adds the rest of the source
files. This means that rebuilds are often very fast, because Docker will reuse the
previously cached build step as long as the opam files don't change.

To add the CI to your own project:

1. Go to https://github.com/apps/ocaml-ci and install the app for your GitHub user.
2. Configure just the repositories you want to test (start with one!). If you select `All Repositories` we won't build anything.
3. Ask us to add you to the alpha-testers list by submitting a PR against this
   repository adding yourself to `--github-account-allowlist` in `stack.yml`. eg https://github.com/ocurrent/ocaml-ci/pull/346
4. Report bugs :-)

## Installation

Get the code with:

```sh
git clone --recursive https://github.com/ocurrent/ocaml-ci.git
```

Note: you need to clone with `--recursive` because this project uses submodules
(it depends on some packages that aren't released yet).
If you forget, `git submodule update --init` will fetch them.

To test the CI on a local Git clone, use:

```sh
dune exec -- ocaml-ci-local /path/to/project
```

This will build the project as the real CI would,
but it only monitors the default branch and does not push the results anywhere.
It runs a web interface at <http://localhost:8080>.
This is useful if you want to try out changes to the pipeline.

If you want to build the whole system, the easiest way is using Docker:

```sh
docker build -t ocaml-ci-service .
docker build -f Dockerfile.web -t ocaml-ci-web .
```

The `stack.yml` contains the configuration used on the live system.
You'll have to register your own GitHub app to be able to test the services locally.

If you want it to update to changes in opam-repository automatically you'll also need
to register a webhook there sending push events to the CI's `/webhooks/github` path.

## Remote API

The service provides a [Cap'n Proto endpoint][capnp-api] and a command-line client that uses it.
You will need to be given the `ocaml-ci.cap` file, which grants access to the API.
The client can be built and run using `dune exec -- ocaml-ci --ci-cap=ocaml-ci.cap ...`, or
installed as `ocaml-ci`.

To see the branches and PRs that ocaml-ci is monitoring in a repository:

```bash
$ ocaml-ci mirage/irmin
615364620f4233cb82a96144824eb6ad5d1104f0 refs/heads/1.4
e0fcf0d336544650ca5237b356cfce4a48378245 refs/heads/master
6c46d1de5e67a3f504fc55af1d644d852c946533 refs/heads/mirage-dev
28421a152e8e19b3fb5048670629e7e01d0fbea6 refs/pull/523/head
acfbee7e82fcaaa5a0dad900068dc67f22021f2e refs/pull/678/head
3fc04e9f6e7574c0f61eacb3187b412b3bababe4 refs/pull/728/head
32f6c9f303616880994998881ee75c8d1fe0df91 refs/pull/771/head
b2d4b06f94d13384ae08eb06439ce9c6066419cd refs/pull/815/head
d8161e6cbf06c3005a080d4df209f7de67d6fa5c refs/pull/851/head
5e36237d7ce6279878578cf48d8b63937c499e5a refs/pull/858/head
04a368ecd52ea436bfcd252ed94772f55b5159d5 refs/pull/866/head
2e838b491a4c0b21750f7a2e6dee88eee1c7d94e refs/pull/867/head
```

You can pass either the reference (e.g. `refs/heads/master`) or the commit hash to choose one of them.

```bash
$ ocaml-ci mirage/irmin refs/heads/master
alpine-3.10-ocaml-4.08
```

To view the log (following it if incomplete):

```bash
$ ocaml-ci mirage/irmin refs/heads/master alpine-3.10-ocaml-4.08 log
[...]
- Test Successful in 17.643s. 99 tests run.
-> compiled  irmin-unix.dev
-> installed irmin-unix.dev
Done.
# Run eval $(opam env) to update the current shell environment
Removing intermediate container 4c85cdc76ddc
 ---> c8e34c3b5eee
Successfully built c8e34c3b5eee
2019-09-25 14:55.57: Job succeeded
```

Instead of `log`, you can also use `cancel`, `rebuild` or `status`.

For convenience, you can omit the leading `refs/` when specifying a reference,
and for PRs you can omit the trailing `/head`. For commits, you must give at
least the first 6 characters. e.g.

```bash
$ ocaml-ci mirage/irmin pull/867 alpine-3.10-ocaml-4.08 cancel
```

<<<<<<< HEAD
## Web UI

The public web ui runs as a separate process, accessing the backend service via CapnP. 
Given a suitable `.cap` file from the backend service you can run the web ui against 
the public service on `ci.ocamllabs.io` or a local development version.

If you're testing the engine locally (as shown above), you can use the `./capnp-secrets/opam-repo-ci-admin.cap`
that it writes out.    
```
dune exec -- ocaml-ci-web --backend ./capnp-secrets/ocaml-ci-admin.cap
```
Then browse to http://localhost:8090/github to see the public UI.
=======
## Deployment

`ocaml-ci` is deployed as two docker images built from `Dockerfile` and `Dockerfile.web`, with 
the live service following `live-engine` for the backend and `live-www` for the frontend.
An ocurrent-deployer [pipeline](deploy.ci3.ocamllabs.io) watches these branches, performing a docker build 
and deploy whenever it sees a new commit. The live branches should typically contain commits from `master` plus potentially 
short lived commits for testing changes that are later merged into `master`.

To deploy code changes either from `master` or a branch:
 * check that you've rebased the changes onto master
 * git push -u upstream HEAD:live-engine or
 * git push -u upstream HEAD:live-www 

To deploy changes to `stack.yml` run (assuming a docker context with sufficient access):

``` bash
docker -c ci.ocamllabs.io stack deploy -c stack.yml ocaml-ci
```
## Local development

See [this document](doc/dev.md) for set up and running the server and web components locally.
>>>>>>> e419a6ab

[OCurrent]: https://github.com/ocurrent/ocurrent
[pipeline.ml]: https://github.com/ocurrent/ocaml-ci/blob/master/service/pipeline.ml
[capnp-api]: https://github.com/ocurrent/ocaml-ci/blob/master/api/schema.capnp
<|MERGE_RESOLUTION|>--- conflicted
+++ resolved
@@ -121,43 +121,44 @@
 $ ocaml-ci mirage/irmin pull/867 alpine-3.10-ocaml-4.08 cancel
 ```
 
-<<<<<<< HEAD
 ## Web UI
 
-The public web ui runs as a separate process, accessing the backend service via CapnP. 
-Given a suitable `.cap` file from the backend service you can run the web ui against 
+The public web ui runs as a separate process, accessing the backend service via CapnP.
+Given a suitable `.cap` file from the backend service you can run the web ui against
 the public service on `ci.ocamllabs.io` or a local development version.
 
 If you're testing the engine locally (as shown above), you can use the `./capnp-secrets/opam-repo-ci-admin.cap`
-that it writes out.    
-```
+that it writes out.
+
+```bash
 dune exec -- ocaml-ci-web --backend ./capnp-secrets/ocaml-ci-admin.cap
 ```
+
 Then browse to http://localhost:8090/github to see the public UI.
-=======
+
 ## Deployment
 
-`ocaml-ci` is deployed as two docker images built from `Dockerfile` and `Dockerfile.web`, with 
+`ocaml-ci` is deployed as two docker images built from `Dockerfile` and `Dockerfile.web`, with
 the live service following `live-engine` for the backend and `live-www` for the frontend.
-An ocurrent-deployer [pipeline](deploy.ci3.ocamllabs.io) watches these branches, performing a docker build 
-and deploy whenever it sees a new commit. The live branches should typically contain commits from `master` plus potentially 
+An ocurrent-deployer [pipeline](deploy.ci3.ocamllabs.io) watches these branches, performing a docker build
+and deploy whenever it sees a new commit. The live branches should typically contain commits from `master` plus potentially
 short lived commits for testing changes that are later merged into `master`.
 
 To deploy code changes either from `master` or a branch:
  * check that you've rebased the changes onto master
  * git push -u upstream HEAD:live-engine or
- * git push -u upstream HEAD:live-www 
+ * git push -u upstream HEAD:live-www
 
 To deploy changes to `stack.yml` run (assuming a docker context with sufficient access):
 
 ``` bash
 docker -c ci.ocamllabs.io stack deploy -c stack.yml ocaml-ci
 ```
+
 ## Local development
 
 See [this document](doc/dev.md) for set up and running the server and web components locally.
->>>>>>> e419a6ab
 
 [OCurrent]: https://github.com/ocurrent/ocurrent
 [pipeline.ml]: https://github.com/ocurrent/ocaml-ci/blob/master/service/pipeline.ml
-[capnp-api]: https://github.com/ocurrent/ocaml-ci/blob/master/api/schema.capnp
+[capnp-api]: https://github.com/ocurrent/ocaml-ci/blob/master/api/schema.capnp
open Current.Syntax
open Lwt.Infix

module Raw = Current_docker.Raw
module Selection = Ocaml_ci_api.Worker.Selection

let checkout_pool = Current.Pool.create ~label:"git-clone" 1

(* Make sure we never build the same (commit, variant) twice at the same time, as this is likely
   to trigger BuildKit bug https://github.com/moby/buildkit/issues/1456.
   While a build is in progress, this contains a promise for the build finishing. *)
let commit_locks = Hashtbl.create 1000

let rec with_commit_lock ~job commit variant fn =
  let key = (Current_git.Commit.hash commit, variant) in
  match Hashtbl.find_opt commit_locks key with
  | Some lock ->
    Current.Job.log job "Waiting for a similar build to finish...";
    lock >>= fun () ->
    with_commit_lock ~job commit variant fn
  | None ->
    let finished, set_finished = Lwt.wait () in
    Hashtbl.add commit_locks key finished;
    Lwt.finalize fn
      (fun () ->
         Hashtbl.remove commit_locks key;
         Lwt.wakeup set_finished ();
         Lwt.return_unit
      )

let make_build_spec ~base ~repo ~variant ~ty =
    let base = Raw.Image.hash base in
    let opam_version = Variant.opam_version variant in
    match ty with
    | `Opam (`Build, selection, opam_files) -> Opam_build.spec ~base ~opam_files ~selection ~opam_version
    | `Opam (`Lint `Doc, selection, opam_files) -> Lint.doc_spec ~base ~opam_files ~selection
    | `Opam (`Lint `Opam, _selection, opam_files) -> Lint.opam_lint_spec ~base ~opam_files
    | `Opam_fmt (selection, ocamlformat_source) -> Lint.fmt_spec ~base ~ocamlformat_source ~selection
    | `Opam_monorepo config -> Opam_monorepo.spec ~base ~repo ~config ~variant

module Op = struct
  type t = Builder.t

  let id = "ci-build"

  let dockerignore = ".git"

  module Key = struct
    type t = {
      commit : Current_git.Commit.t;            (* The source code to build and test *)
<<<<<<< HEAD
      repo : Repo_id.t;          (* Used to choose a build cache *)
=======
      repo : Repo_id.t;                         (* Used to choose a build cache *)
>>>>>>> 1aaa9e5c
      label : string;                           (* A unique ID for this build within the commit *)
    }

    let to_json { commit; label; repo } =
      `Assoc [
        "commit", `String (Current_git.Commit.hash commit);
        "repo", `String (Fmt.to_to_string Repo_id.pp repo);
        "label", `String label;
      ]

    let digest t = Yojson.Safe.to_string (to_json t)
  end

  module Value = struct
    type t = {
      ty : Spec.ty;
      base : Raw.Image.t;                       (* The image with the OCaml compiler to use. *)
      variant : Variant.t;                      (* Added as a comment in the Dockerfile *)
    }

    let to_json { base; ty; variant } =
      `Assoc [
        "base", `String (Raw.Image.digest base);
        "op", Spec.ty_to_yojson ty;
        "variant", (Variant.to_yojson variant);
      ]

    let digest t = Yojson.Safe.to_string (to_json t)
  end

  module Outcome = Current.Unit

  let or_raise = function
    | Ok () -> ()
    | Error (`Msg m) -> raise (Failure m)

  let run { Builder.docker_context; pool; build_timeout } job
      { Key.commit; label = _; repo } { Value.base; variant; ty } =
    let build_spec = make_build_spec ~base ~repo ~variant ~ty
    in
    let make_dockerfile ~for_user =
      (if for_user then "" else Buildkit_syntax.add (Variant.arch variant)) ^
      Obuilder_spec.Docker.dockerfile_of_spec ~buildkit:(not for_user) build_spec
    in
    Current.Job.write job
      (Fmt.str "@[<v>Base: %a@,%a@]@."
         Raw.Image.pp base
         Spec.pp_summary ty);
    Current.Job.write job
      (Fmt.str "@.\
                 To reproduce locally:@.@.\
                 %a@.\
                 cat > Dockerfile <<'END-OF-DOCKERFILE'@.\
                 \o033[34m%s\o033[0m\
                 END-OF-DOCKERFILE@.\
                 docker build .@.@."
         Current_git.Commit_id.pp_user_clone (Current_git.Commit.id commit)
         (make_dockerfile ~for_user:true));
    let dockerfile = make_dockerfile ~for_user:false in
    Current.Job.start ~timeout:build_timeout ~pool job ~level:Current.Level.Average >>= fun () ->
    with_commit_lock ~job commit variant @@ fun () ->
    Current_git.with_checkout ~pool:checkout_pool ~job commit @@ fun dir ->
    Current.Job.write job (Fmt.str "Writing BuildKit Dockerfile:@.%s@." dockerfile);
    Bos.OS.File.write Fpath.(dir / "Dockerfile") (dockerfile ^ "\n") |> or_raise;
    Bos.OS.File.write Fpath.(dir / ".dockerignore") dockerignore |> or_raise;
    let cmd = Raw.Cmd.docker ~docker_context @@ ["build"; "--"; Fpath.to_string dir] in
    let pp_error_command f = Fmt.string f "Docker build" in
    Current.Process.exec ~cancellable:true ~pp_error_command ~job cmd

  let pp f ({ Key.repo; commit; label }, _) =
    Fmt.pf f "test %a %a (%s)"
      Repo_id.pp repo
      Current_git.Commit.pp commit
      label

  let auto_cancel = true
  let latched = true
end

module BC = Current_cache.Generic(Op)

let build ~platforms ~spec ~repo commit =
  Current.component "build" |>
  let> { Spec.variant; ty; label } = spec
  and> commit = commit
  and> platforms = platforms
  and> repo = repo in
  match List.find_opt (fun p -> Variant.equal p.Platform.variant variant) platforms with
  | Some { Platform.builder; variant; base; _ } ->
    BC.run builder { Op.Key.commit; repo; label } { Op.Value.base; ty; variant }
  | None ->
    (* We can only get here if there is a bug. If the set of platforms changes, [Analyse] should recalculate. *)
    let msg = Fmt.str "BUG: variant %a is not a supported platform" Variant.pp variant in
    Current_incr.const (Error (`Msg msg), None)

let get_job_id x =
  let+ md = Current.Analysis.metadata x in
  match md with
  | Some { Current.Metadata.job_id; _ } -> job_id
  | None -> None

let v ~platforms ~repo ~spec source =
  let build = build ~platforms ~spec ~repo source in
  let+ state = Current.state ~hidden:true build
  and+ job_id = get_job_id build
  and+ spec = spec in
  let result =
    state |> Result.map @@ fun () ->
    match spec.ty with
    | `Opam_monorepo _
    | `Opam (`Build, _, _) -> `Built
    | `Opam (`Lint (`Doc|`Opam), _, _) -> `Checked
    | `Opam_fmt _ -> `Checked
  in
  result, job_id<|MERGE_RESOLUTION|>--- conflicted
+++ resolved
@@ -48,11 +48,7 @@
   module Key = struct
     type t = {
       commit : Current_git.Commit.t;            (* The source code to build and test *)
-<<<<<<< HEAD
-      repo : Repo_id.t;          (* Used to choose a build cache *)
-=======
       repo : Repo_id.t;                         (* Used to choose a build cache *)
->>>>>>> 1aaa9e5c
       label : string;                           (* A unique ID for this build within the commit *)
     }
 

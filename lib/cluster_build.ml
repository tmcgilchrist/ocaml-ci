--- conflicted
+++ resolved
@@ -24,11 +24,7 @@
     type t = {
       pool : string;                            (* The build pool to use (e.g. "linux-arm64") *)
       commit : Current_git.Commit_id.t;         (* The source code to build and test *)
-<<<<<<< HEAD
-      repo : Repo_id.t;          (* Used to choose a build cache *)
-=======
       repo : Repo_id.t;                         (* Used to choose a build cache *)
->>>>>>> 1aaa9e5c
       label : string;                           (* A unique ID for this build within the commit *)
     }
 

--- conflicted
+++ resolved
@@ -60,159 +60,7 @@
   let ocaml_version = Ocaml_version.to_string version in
   { vars with Worker.Vars.ocaml_version }
 
-<<<<<<< HEAD
-module Query = struct
-  let id = "opam-vars"
-
-  type t = { pool : unit Current.Pool.t }
-
-  module Key = struct
-    type t = {
-      docker_context : string option;
-      variant : Variant.t;
-      lower_bound : bool;
-    }
-    [@@deriving to_yojson]
-
-    let digest t = Yojson.Safe.to_string (to_yojson t)
-  end
-
-  module Value = struct
-    type t = { image : string; host_image : string } [@@deriving to_yojson]
-
-    let digest t = Yojson.Safe.to_string (to_yojson t)
-  end
-
-  module Outcome = struct
-    type t = { image : string; vars : Worker.Vars.t } [@@deriving yojson]
-
-    let marshal t = Yojson.Safe.to_string (to_yojson t)
-
-    let unmarshal s =
-      match of_yojson (Yojson.Safe.from_string s) with
-      | Ok x -> x
-      | Error e -> failwith e
-  end
-
-  (* This is needed iff the opam used isn't the image default opam. *)
-  let prepare_image ~job ~docker_context ~tag variant image =
-    let opam =
-      "opam-" ^ Opam_version.to_string (Variant.opam_version variant)
-    in
-    let prefix =
-      match Variant.os variant with
-      | `macOS -> "~/local"
-      | `linux -> "/usr"
-      | `freeBSD -> "/usr/local"
-    in
-    let ln =
-      match Variant.os variant with
-      | `macOS -> "ln"
-      | `linux | `freeBSD -> "sudo ln"
-    in
-    (* XXX: don't overwrite default config? *)
-    let opamrc = "" in
-    let spec =
-      let open Obuilder_spec in
-      stage ~from:image
-        [
-          run "%s -f %s/bin/%s %s/bin/opam" ln prefix opam prefix;
-          run "opam init --reinit%s -ni" opamrc;
-        ]
-      |> Docker.dockerfile_of_spec ~buildkit:true ~os:`Unix
-    in
-    let cmd =
-      Raw.Cmd.docker ~docker_context [ "build"; "--pull"; "-t"; tag; "-" ]
-    in
-    Current.Process.exec ~stdin:spec ~cancellable:false ~job cmd >>!= fun () ->
-    Lwt_result.ok (Lwt.return tag)
-
-  let opam_template arch =
-    let arch = Option.value ~default:"%{arch}%" arch in
-    Fmt.str
-      {|
-    {
-      "arch": "%s",
-      "os": "%%{os}%%",
-      "os_family": "%%{os-family}%%",
-      "os_distribution": "%%{os-distribution}%%",
-      "os_version": "%%{os-version}%%",
-      "opam_version": "%%{opam-version}%%"
-    }
-  |}
-      arch
-
-  let get_vars ~arch ~docker_context image =
-    Raw.Cmd.docker ~docker_context
-      [ "run"; "-i"; image; "opam"; "config"; "expand"; opam_template arch ]
-
-  let get_ocaml_package ~docker_context image =
-    Raw.Cmd.docker ~docker_context
-      [
-        "run";
-        "-i";
-        image;
-        "opam";
-        "list";
-        "-s";
-        "--roots";
-        "--all-versions";
-        "ocaml-base-compiler";
-        "ocaml-variants";
-        "ocaml-system";
-      ]
-
-  let run { pool } job { Key.docker_context; variant; lower_bound }
-      { Value.image; host_image } =
-    Current.Job.start job ~pool ~level:Current.Level.Mostly_harmless
-    >>= fun () ->
-    let prep_image =
-      Fmt.str "ocurrent/ocaml-ci:%s" (Variant.docker_tag variant)
-    in
-    prepare_image ~job ~docker_context ~tag:prep_image variant host_image
-    >>!= fun host_image ->
-    let cmd = get_ocaml_package ~docker_context host_image in
-    Current.Process.check_output ~cancellable:false ~job cmd
-    >>!= fun ocaml_package ->
-    let ocaml_package = String.trim ocaml_package in
-    let ocaml_package_name, ocaml_version =
-      match Astring.String.cut ~sep:"." ocaml_package with
-      | Some (name, version) -> (name, version)
-      | None -> Fmt.failwith "Unexpected opam package name: %s" ocaml_package
-    in
-    let arch =
-      Variant.arch variant |> fun v ->
-      if Ocaml_version.arch_is_32bit v then Some (Ocaml_version.to_opam_arch v)
-      else None
-    in
-    let cmd = get_vars ~arch ~docker_context host_image in
-    Current.Process.check_output ~cancellable:false ~job cmd >>!= fun vars ->
-    let json =
-      match Yojson.Safe.from_string vars with
-      | `Assoc items ->
-          `Assoc
-            (("ocaml_package", `String ocaml_package_name)
-            :: ("ocaml_version", `String ocaml_version)
-            :: ("lower_bound", `Bool lower_bound)
-            :: items)
-      | json ->
-          Fmt.failwith "Unexpected JSON: %a"
-            Yojson.Safe.(pretty_print ~std:true)
-            json
-    in
-    Current.Job.log job "@[<v2>Result:@,%a@]"
-      Yojson.Safe.(pretty_print ~std:true)
-      json;
-    match Worker.Vars.of_yojson json with
-    | Error msg -> Lwt_result.fail (`Msg msg)
-    | Ok vars -> Lwt_result.return { Outcome.vars; image }
-
-  let pp f (key, value) =
-    Fmt.pf f "opam vars of %a@,(%s)" Variant.pp key.Key.variant
-      value.Value.image
-=======
 module QC = Current_cache.Generic (Query)
->>>>>>> 549354ad
 
 let query conn ~variant ~lower_bound ~pool image =
   let label = if lower_bound then "opam-vars (lower-bound)" else "opam-vars" in
